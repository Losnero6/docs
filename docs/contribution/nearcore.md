--- conflicted
+++ resolved
@@ -112,9 +112,7 @@
 
 >Got a question?
 <a href="https://stackoverflow.com/questions/tagged/nearprotocol">
-<<<<<<< HEAD
-  <h8> Ask it on stack overflow! </h8>
-</a>
+  <h8>Ask it on StackOverflow!</h8></a>
 
 # How to speed up rust compilation time
 
@@ -239,7 +237,4 @@
 export RUSTFLAGS="-C lto=off -C link-arg=-fuse-ld=lld -Zshare-generics=y -C codegen-units=6 -C debuginfo=0"
 export RUSTC_WRAPPER="sccache"
 export SCCACHE_CACHE_SIZE="30G"
-```
-=======
-  <h8>Ask it on StackOverflow!</h8></a>
->>>>>>> 7c534a37
+```