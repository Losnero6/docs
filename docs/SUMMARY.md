# Table of contents

<<<<<<< HEAD
* [Introduction](README.md)
* [The Basics](the_basics/README.md)
  * [Key Concepts](the_basics/key-concepts.md)
  * [Reference: Do Things](the_basics/reference-do-things.md)
  * [Language: TypeScript](the_basics/language-typescript.md)
* [Quick start](quick_start/README.md)
  * [Beginner: Build your first application in the NEAR Studio IDE](quick_start/easy.md)
  * [Intermediate: Develop an application locally using near-shell](quick_start/medium.md)
  * [Advanced: Build & run a local DevNet node](quick_start/advanced.md)
=======
* [Overview](README.md)
* [Prerequisites](prerequisites/README.md)
  * [Smart Contract Basics](prerequisites/the_basics.md)
  * [Writing Smart Contracts in Typescript](prerequisites/language-typescript.md)
* [Quick Start](quick-start/README.md)
  * [NEAR Studio IDE Walkthrough](quick-start/near-studio-ide-intro.md)
  * [Installation Guide](quick-start/installation.md)
  * [Develop an application locally using near-shell](quick-start/medium.md)
* [Working with Smart Contracts](working-smart-contracts/README.md)
  * [Writing Contracts](working-smart-contracts/writing-contracts.md)
  * [Calling Contracts](working-smart-contracts/calling-contracts.md)
>>>>>>> a7bdef09
* [Tutorials](tutorials/README.md)
  * [Hello World from scratch](tutorials/hello-world-from-scratch.md)
  * [Advanced: Build & run a local DevNet node](tutorials/advanced.md)
  * [A multiplayer "Place" game with shared world state.](tutorials/multiplayergame.md)
  * [How to issue your own token \(ERC-20\)](tutorials/token.md)
  * [How to write contracts that talk to each other](tutorials/how-to-write-contracts-that-talk-to-each-other.md)
  * [Zero to Hero: Writing an Oracle](tutorials/zero-to-hero.md)
  * [Run your own TestNet](tutorials/run-your-own-testnet.md)
* [Technical Details](details/README.md)
  * [Technical FAQ](details/technical_faq.md)
  * [Nightshade consensus](details/consensus.md)

## Client API

* [NEARlib.js](client-api/js.md)
* [TypeScript Runtime](client-api/ts/README.md)
  * [Modules](client-api/ts/modules/README.md)
    * [Collections](client-api/ts/modules/collections.md)
    * [Utility module: near](client-api/ts/modules/utility-module-near.md)
  * [Classes](client-api/ts/classes/README.md)
    * [Collections](client-api/ts/classes/collections/README.md)
      * [Map](client-api/ts/classes/collections/map.md)
      * [Deque](client-api/ts/classes/collections/deque.md)
      * [Vector](client-api/ts/classes/collections/vector.md)
      * [TopN](client-api/ts/classes/collections/topn.md)
    * [Context](client-api/ts/classes/context.md)
    * [ContractPromise ContractPromiseResult](client-api/ts/classes/contractpromise-contractpromiseresult.md)
    * [Storage](client-api/ts/classes/storage.md)

## Community

* [Github](https://github.com/nearprotocol)
* [Discord](https://discordapp.com/invite/gBtUFKR)

## Hackathon

* [Hackathon Startup Guide \(10 min\)](hackathon/hackathon-startup-guide-10-min.md)
<|MERGE_RESOLUTION|>--- conflicted
+++ resolved
@@ -1,16 +1,5 @@
 # Table of contents
 
-<<<<<<< HEAD
-* [Introduction](README.md)
-* [The Basics](the_basics/README.md)
-  * [Key Concepts](the_basics/key-concepts.md)
-  * [Reference: Do Things](the_basics/reference-do-things.md)
-  * [Language: TypeScript](the_basics/language-typescript.md)
-* [Quick start](quick_start/README.md)
-  * [Beginner: Build your first application in the NEAR Studio IDE](quick_start/easy.md)
-  * [Intermediate: Develop an application locally using near-shell](quick_start/medium.md)
-  * [Advanced: Build & run a local DevNet node](quick_start/advanced.md)
-=======
 * [Overview](README.md)
 * [Prerequisites](prerequisites/README.md)
   * [Smart Contract Basics](prerequisites/the_basics.md)
@@ -22,7 +11,6 @@
 * [Working with Smart Contracts](working-smart-contracts/README.md)
   * [Writing Contracts](working-smart-contracts/writing-contracts.md)
   * [Calling Contracts](working-smart-contracts/calling-contracts.md)
->>>>>>> a7bdef09
 * [Tutorials](tutorials/README.md)
   * [Hello World from scratch](tutorials/hello-world-from-scratch.md)
   * [Advanced: Build & run a local DevNet node](tutorials/advanced.md)
