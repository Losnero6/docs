--- conflicted
+++ resolved
@@ -60,7 +60,6 @@
         ]
       }
     ],
-<<<<<<< HEAD
     "Run A Node": [
       {
         "type": "subcategory",
@@ -108,18 +107,11 @@
           "develop/node/community/node-community-updates"
         ]
       }
-    ]
-=======
-    "Running A Node": [
-      "develop/node/running-a-node",
-      "develop/node/running-a-node-windows",
-      "develop/node/compile-and-run-a-node"
     ],
     "NEAR <> ETH": [  
           "develop/eth/evm",
           "develop/eth/rainbow-bridge"
-        ]
->>>>>>> fc1be2f4
+    ]
   },
   "tutorials": {
     "General": [
